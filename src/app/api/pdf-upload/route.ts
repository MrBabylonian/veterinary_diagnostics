/**
 * @fileoverview Next.js API route for handling PDF file uploads in veterinary diagnostics.
 *
 * This route provides a secure endpoint for uploading PDF documents, which are then
 * stored temporarily for processing by the Gemini AI analysis system. It validates
 * file types, ensures proper directory structure, and returns the saved file path.
 *
 * @author MrBabylonian
 * @version 1.0.0
 */

import { mkdir, writeFile } from "node:fs/promises";
import { join } from "node:path";
<<<<<<< HEAD
import { type NextRequest, NextResponse } from "next/server";
import { GeminiLLM } from "@/components/GeminiApi";
=======
>>>>>>> 8edbeda2

/** Force Node.js runtime for file system operations */
export const runtime = "nodejs";

/**
 * Handles POST requests for PDF file uploads.
 *
 * This endpoint accepts multipart form data containing a PDF file, validates it,
 * and saves it to a temporary uploads directory. The saved file path is returned
 * for further processing by the Gemini API integration.
 *
 * @param request - The incoming Next.js request object containing form data
 *
 * @returns Promise<NextResponse> - JSON response with the saved file path or error message
 *
 * @throws {NextResponse} Returns 400 if no PDF file is provided
 * @throws {NextResponse} Returns 415 if the uploaded file is not a PDF
 *
 * @example
 * ```typescript
 * // Client-side upload example
 * const formData = new FormData();
 * formData.append('pdf', fileInput.files[0]);
 *
 * const response = await fetch('/api/pdf-upload', {
 *   method: 'POST',
 *   body: formData
 * });
 *
 * const result = await response.json();
 * console.log('PDF saved at:', result.savedAt);
 * ```
 */
export async function POST(request: NextRequest) {
    // Extract the form data from the incoming request
    const form = await request.formData();
    const file = form.get("pdf");

    // Check if a file was provided and is actually a File object
    if (!(file instanceof File)) {
        return new NextResponse("Missing PDF", { status: 400 });
    }

    // Validate that the uploaded file is a PDF by checking its MIME type
    if (file.type !== "application/pdf") {
        return new NextResponse("Only PDFs allowed", { status: 415 });
    }

    // Convert the file to a byte array for writing to disk
    const bytes = new Uint8Array(await file.arrayBuffer());

    // Create the upload directory path and ensure it exists
    const uploadDir = join(process.cwd(), "tmp", "uploads");
    await mkdir(uploadDir, { recursive: true });

    // Generate a safe filename, using the original name if available
    const originalFileName = file.name?.trim() ? file.name : null;

    // If original file name exists, replace every character that is not safe with an underscore
    const safeFileName =
        originalFileName?.replace(/[^a-zA-Z0-9._-]/g, "_") ??
        `upload-${Date.now()}.pdf`;
    const filePath = join(uploadDir, safeFileName);

    // Write the file bytes to the specified path
    await writeFile(filePath, bytes);

    const llmResponse = await GeminiLLM("./prompts/diagnostic_prompt.txt", file);
    // Return a success response with the saved file path
    return new NextResponse(
        JSON.stringify({
            llmResponse: llmResponse,
        }),
        {
            status: 201,
            headers: { "content-type": "application/json" },
        },
    );
}<|MERGE_RESOLUTION|>--- conflicted
+++ resolved
@@ -11,11 +11,6 @@
 
 import { mkdir, writeFile } from "node:fs/promises";
 import { join } from "node:path";
-<<<<<<< HEAD
-import { type NextRequest, NextResponse } from "next/server";
-import { GeminiLLM } from "@/components/GeminiApi";
-=======
->>>>>>> 8edbeda2
 
 /** Force Node.js runtime for file system operations */
 export const runtime = "nodejs";
